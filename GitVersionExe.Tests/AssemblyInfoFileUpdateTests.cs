--- conflicted
+++ resolved
@@ -1,11 +1,4 @@
-<<<<<<< HEAD
-﻿namespace GitVersionExe.Tests
-{
-    using System;
-=======
 ﻿    using System;
-    using System.Collections.Generic;
->>>>>>> e2b88608
     using System.IO;
     using GitVersion;
     using GitVersion.Helpers;
@@ -20,22 +13,10 @@
     {
         var fileSystem = Substitute.For<IFileSystem>();
         const string workingDir = "C:\\Testing";
-        using (new AssemblyInfoFileUpdate(new Arguments
-                                          {
-                                              UpdateAssemblyInfo = true
-                                          }, workingDir, new Dictionary<string, string>(), fileSystem))
+        var variables = VariableProvider.GetVariablesFor(SemanticVersion.Parse("1.0.0", "v"), AssemblyVersioningScheme.MajorMinorPatch, VersioningMode.ContinuousDelivery);
+        using (new AssemblyInfoFileUpdate(new Arguments{ UpdateAssemblyInfo = true }, workingDir, variables, fileSystem))
         {
-<<<<<<< HEAD
-            var fileSystem = Substitute.For<IFileSystem>();
-            const string workingDir = "C:\\Testing";
-            var variables = VariableProvider.GetVariablesFor(SemanticVersion.Parse("1.0.0", "v"), AssemblyVersioningScheme.MajorMinorPatch, VersioningMode.ContinuousDelivery);
-            using (new AssemblyInfoFileUpdate(new Arguments{ UpdateAssemblyInfo = true }, workingDir, variables, fileSystem))
-            {
-                fileSystem.Received().DirectoryGetFiles(Arg.Is(workingDir), Arg.Any<string>(), Arg.Any<SearchOption>());
-            }
-=======
             fileSystem.Received().DirectoryGetFiles(Arg.Is(workingDir), Arg.Any<string>(), Arg.Any<SearchOption>());
->>>>>>> e2b88608
         }
     }
 
@@ -55,24 +36,6 @@
         const string assemblyInfoFile = @"AssemblyVersion(""1.0.0.0"");
 AssemblyInformationalVersion(""1.0.0.0"");
 AssemblyFileVersion(""1.0.0.0"");";
-<<<<<<< HEAD
-            
-            fileSystem.Exists("C:\\Testing\\AssemblyInfo.cs").Returns(true);
-            fileSystem.ReadAllText("C:\\Testing\\AssemblyInfo.cs").Returns(assemblyInfoFile);
-            var config = new Config()
-                             {
-                                 AssemblyVersioningScheme = AssemblyVersioningScheme.MajorMinorPatch
-                             };
-            var variable = VariableProvider.GetVariablesFor(version, config.AssemblyVersioningScheme, VersioningMode.ContinuousDelivery); 
-            var args = new Arguments
-                           {
-                               UpdateAssemblyInfo = true,
-                               UpdateAssemblyInfoFileName = "AssemblyInfo.cs"
-                           };
-            using (new AssemblyInfoFileUpdate(args, workingDir, variable, fileSystem))
-            {
-                const string expected = @"AssemblyVersion(""2.3.0.0"");
-=======
 
         fileSystem.Exists("C:\\Testing\\AssemblyInfo.cs").Returns(true);
         fileSystem.ReadAllText("C:\\Testing\\AssemblyInfo.cs").Returns(assemblyInfoFile);
@@ -80,7 +43,7 @@
                      {
                          AssemblyVersioningScheme = AssemblyVersioningScheme.MajorMinorPatch
                      };
-        var variable = VariableProvider.GetVariablesFor(version, config);
+        var variable = VariableProvider.GetVariablesFor(version, config.AssemblyVersioningScheme, VersioningMode.ContinuousDelivery); 
         var args = new Arguments
                    {
                        UpdateAssemblyInfo = true,
@@ -89,7 +52,6 @@
         using (new AssemblyInfoFileUpdate(args, workingDir, variable, fileSystem))
         {
             const string expected = @"AssemblyVersion(""2.3.0.0"");
->>>>>>> e2b88608
 AssemblyInformationalVersion(""2.3.1+3.Branch.foo.Sha.hash"");
 AssemblyFileVersion(""2.3.1.0"");";
             fileSystem.Received().WriteAllText("C:\\Testing\\AssemblyInfo.cs", expected);
@@ -113,30 +75,13 @@
 AssemblyInformationalVersion(""1.0.0.*"");
 AssemblyFileVersion(""1.0.0.*"");";
 
-<<<<<<< HEAD
-            fileSystem.Exists("C:\\Testing\\AssemblyInfo.cs").Returns(true);
-            fileSystem.ReadAllText("C:\\Testing\\AssemblyInfo.cs").Returns(assemblyInfoFile);
-            var config = new Config()
-                             {
-                                 AssemblyVersioningScheme = AssemblyVersioningScheme.MajorMinorPatch
-                             };
-            var variable = VariableProvider.GetVariablesFor(version, config.AssemblyVersioningScheme, VersioningMode.ContinuousDelivery);
-            var args = new Arguments
-                           {
-                               UpdateAssemblyInfo = true,
-                               UpdateAssemblyInfoFileName = "AssemblyInfo.cs"
-                           };
-            using (new AssemblyInfoFileUpdate(args, workingDir, variable, fileSystem))
-            {
-                const string expected = @"AssemblyVersion(""2.3.0.0"");
-=======
         fileSystem.Exists("C:\\Testing\\AssemblyInfo.cs").Returns(true);
         fileSystem.ReadAllText("C:\\Testing\\AssemblyInfo.cs").Returns(assemblyInfoFile);
         var config = new Config
                      {
                          AssemblyVersioningScheme = AssemblyVersioningScheme.MajorMinorPatch
                      };
-        var variable = VariableProvider.GetVariablesFor(version, config);
+        var variable = VariableProvider.GetVariablesFor(version, config.AssemblyVersioningScheme, VersioningMode.ContinuousDelivery);
         var args = new Arguments
                    {
                        UpdateAssemblyInfo = true,
@@ -145,7 +90,6 @@
         using (new AssemblyInfoFileUpdate(args, workingDir, variable, fileSystem))
         {
             const string expected = @"AssemblyVersion(""2.3.0.0"");
->>>>>>> e2b88608
 AssemblyInformationalVersion(""2.3.1+3.Branch.foo.Sha.hash"");
 AssemblyFileVersion(""2.3.1.0"");";
             fileSystem.Received().WriteAllText("C:\\Testing\\AssemblyInfo.cs", expected);
