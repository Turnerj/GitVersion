--- conflicted
+++ resolved
@@ -4,48 +4,30 @@
     using NSubstitute;
     using NUnit.Framework;
 
-[TestFixture]
-public class GitPreparerTests
-{
-    public GitPreparerTests()
+    [TestFixture]
+    public class GitPreparerTests
     {
-        Logger.WriteInfo = s => { };
-        Logger.WriteWarning = s => { };
-        Logger.WriteError = s => { };
-    }
+        public GitPreparerTests()
+        {
+            Logger.WriteInfo = s => { };
+            Logger.WriteWarning = s => { };
+            Logger.WriteError = s => { };
+        }
 
-    const string DefaultBranchName = "master";
-    const string SpecificBranchName = "feature/foo";
+        const string DefaultBranchName = "master";
+        const string SpecificBranchName = "feature/foo";
 
-<<<<<<< HEAD
         [Test]
         [TestCase(null, DefaultBranchName, false)]
         [TestCase(SpecificBranchName, SpecificBranchName, false)]
         [TestCase(null, DefaultBranchName, true)]
         [TestCase(SpecificBranchName, SpecificBranchName, true)]
         public void WorksCorrectlyWithRemoteRepository(string branchName, string expectedBranchName, bool checkConfig)
-=======
-    [Test]
-    [TestCase(null, DefaultBranchName)]
-    [TestCase(SpecificBranchName, SpecificBranchName)]
-    public void WorksCorrectlyWithRemoteRepository(string branchName, string expectedBranchName)
-    {
-        var tempDir = Path.GetTempPath();
+        {
+            var tempDir = Path.GetTempPath();
 
-        using (var fixture = new EmptyRepositoryFixture(new Config()))
->>>>>>> e2b88608
-        {
-            fixture.Repository.MakeCommits(5);
-            fixture.Repository.CreateBranch("feature/foo");
-            var arguments = new Arguments
-                            {
-                                TargetPath = tempDir,
-                                TargetUrl = fixture.RepositoryPath
-                            };
-
-            if (!string.IsNullOrWhiteSpace(branchName))
+            using (var fixture = new EmptyRepositoryFixture(new Config()))
             {
-<<<<<<< HEAD
                 fixture.Repository.MakeCommits(5);
 
                 if (checkConfig)
@@ -74,22 +56,17 @@
                 {
                     arguments.TargetBranch = branchName;
                 }
-=======
-                arguments.TargetBranch = branchName;
-            }
->>>>>>> e2b88608
 
-            var gitPreparer = new GitPreparer(arguments);
-            var dynamicRepositoryPath = gitPreparer.Prepare();
+                var gitPreparer = new GitPreparer(arguments);
+                var dynamicRepositoryPath = gitPreparer.Prepare();
 
-            Assert.AreEqual(Path.Combine(tempDir, "_dynamicrepository", ".git"), dynamicRepositoryPath);
-            Assert.IsTrue(gitPreparer.IsDynamicGitRepository);
+                Assert.AreEqual(Path.Combine(tempDir, "_dynamicrepository", ".git"), dynamicRepositoryPath);
+                Assert.IsTrue(gitPreparer.IsDynamicGitRepository);
 
-            using (var repository = new Repository(dynamicRepositoryPath))
-            {
-                var currentBranch = repository.Head.CanonicalName;
+                using (var repository = new Repository(dynamicRepositoryPath))
+                {
+                    var currentBranch = repository.Head.CanonicalName;
 
-<<<<<<< HEAD
                     Assert.IsTrue(currentBranch.EndsWith(expectedBranchName));
 
                     if (checkConfig)
@@ -98,27 +75,24 @@
                         Assert.IsTrue(File.Exists(expectedConfigPath));
                     }
                 }
-=======
-                Assert.IsTrue(currentBranch.EndsWith(expectedBranchName));
->>>>>>> e2b88608
             }
         }
-    }
 
-    [Test]
-    public void WorksCorrectlyWithLocalRepository()
-    {
-        var tempDir = Path.GetTempPath();
+        [Test]
+        public void WorksCorrectlyWithLocalRepository()
+        {
+            var tempDir = Path.GetTempPath();
 
-        var arguments = new Arguments
-                        {
-                            TargetPath = tempDir
-                        };
+            var arguments = new Arguments
+            {
+                TargetPath = tempDir
+            };
 
-        var gitPreparer = new GitPreparer(arguments);
-        var dynamicRepositoryPath = gitPreparer.Prepare();
+            var gitPreparer = new GitPreparer(arguments);
+            var dynamicRepositoryPath = gitPreparer.Prepare();
 
-        Assert.AreEqual(null, dynamicRepositoryPath);
-        Assert.IsFalse(gitPreparer.IsDynamicGitRepository);
+            Assert.AreEqual(null, dynamicRepositoryPath);
+            Assert.IsFalse(gitPreparer.IsDynamicGitRepository);
+        }
     }
 }