install:
  npm i -g tfx-cli

assembly_info:
  patch: false

configuration:
  - Debug

build_script:
<<<<<<< HEAD
  - ps: .\build.ps1
=======
  - cmd: nuget restore src/GitVersion.sln
  - cmd: npm i -g tfx-cli
  - cmd: npm i -g typescript

  - cmd: mkdir src\GitVersionTfsTask\node_modules
  - cmd: cd src\GitVersionTfsTask
  - cmd: npm install
  - cmd: cd ..\..
  - cmd: tsc -p src/GitVersionTfsTask

  - cmd: msbuild src/GitVersion.sln "/p:Configuration=%CONFIGURATION%;Platform=%PLATFORM%"
  - ps: .\build\NuGetCommandLineBuild\tools\GitVersion.exe /l console /output buildserver /updateAssemblyInfo
  - cmd: msbuild src/GitVersion.sln "/p:Configuration=%CONFIGURATION%;Platform=%PLATFORM%"

  - cmd: appveyor PushArtifact "build\NuGetExeBuild\GitVersion.Portable.%GitVersion_NuGetVersion%.nupkg"

  - cmd: appveyor PushArtifact "build\NuGetCommandLineBuild\GitVersion.CommandLine.%GitVersion_NuGetVersion%.nupkg"
  - cmd: appveyor PushArtifact "build\NuGetRefBuild\GitVersion.%GitVersion_NuGetVersion%.nupkg"
  - cmd: appveyor PushArtifact "build\NuGetTaskBuild\GitVersionTask.%GitVersion_NuGetVersion%.nupkg"
  - ps: appveyor PushArtifact ("build\GemBuild\gitversion-$env:GitVersion_MajorMinorPatch" + (&{If($env:GitVersion_PreReleaseTag -eq '' -or $env:GitVersion_PreReleaseTag -eq $null) {""} Else {"."+$env:GitVersion_PreReleaseTag}}) + ".gem")

  - cmd: 7z a "GitVersion_%GitVersion_NuGetVersion%.zip" -r .\build\NuGetCommandLineBuild\Tools\*.*
  - cmd: appveyor PushArtifact "GitVersion_%GitVersion_NuGetVersion%.zip"

  - cmd: 7z a "GitVersionTfsBuildTask_%GitVersion_NuGetVersion%.zip" -r .\build\GitVersionTfsTaskBuild\GitVersionTask\*.*
  - cmd: appveyor PushArtifact "GitVersionTfsBuildTask_%GitVersion_NuGetVersion%.zip"
  - cmd: appveyor PushArtifact "build\GitVersionTfsTaskBuild\gittools.gitversion-%GitVersion_SemVer%.vsix"
>>>>>>> 947b56eb

test: off
skip_tags: true

cache:
  - src\packages -> **\packages.config  # preserve "packages" directory in the root of build folder but will reset it if packages.config is modified<|MERGE_RESOLUTION|>--- conflicted
+++ resolved
@@ -8,11 +8,7 @@
   - Debug
 
 build_script:
-<<<<<<< HEAD
   - ps: .\build.ps1
-=======
-  - cmd: nuget restore src/GitVersion.sln
-  - cmd: npm i -g tfx-cli
   - cmd: npm i -g typescript
 
   - cmd: mkdir src\GitVersionTfsTask\node_modules
@@ -21,25 +17,6 @@
   - cmd: cd ..\..
   - cmd: tsc -p src/GitVersionTfsTask
 
-  - cmd: msbuild src/GitVersion.sln "/p:Configuration=%CONFIGURATION%;Platform=%PLATFORM%"
-  - ps: .\build\NuGetCommandLineBuild\tools\GitVersion.exe /l console /output buildserver /updateAssemblyInfo
-  - cmd: msbuild src/GitVersion.sln "/p:Configuration=%CONFIGURATION%;Platform=%PLATFORM%"
-
-  - cmd: appveyor PushArtifact "build\NuGetExeBuild\GitVersion.Portable.%GitVersion_NuGetVersion%.nupkg"
-
-  - cmd: appveyor PushArtifact "build\NuGetCommandLineBuild\GitVersion.CommandLine.%GitVersion_NuGetVersion%.nupkg"
-  - cmd: appveyor PushArtifact "build\NuGetRefBuild\GitVersion.%GitVersion_NuGetVersion%.nupkg"
-  - cmd: appveyor PushArtifact "build\NuGetTaskBuild\GitVersionTask.%GitVersion_NuGetVersion%.nupkg"
-  - ps: appveyor PushArtifact ("build\GemBuild\gitversion-$env:GitVersion_MajorMinorPatch" + (&{If($env:GitVersion_PreReleaseTag -eq '' -or $env:GitVersion_PreReleaseTag -eq $null) {""} Else {"."+$env:GitVersion_PreReleaseTag}}) + ".gem")
-
-  - cmd: 7z a "GitVersion_%GitVersion_NuGetVersion%.zip" -r .\build\NuGetCommandLineBuild\Tools\*.*
-  - cmd: appveyor PushArtifact "GitVersion_%GitVersion_NuGetVersion%.zip"
-
-  - cmd: 7z a "GitVersionTfsBuildTask_%GitVersion_NuGetVersion%.zip" -r .\build\GitVersionTfsTaskBuild\GitVersionTask\*.*
-  - cmd: appveyor PushArtifact "GitVersionTfsBuildTask_%GitVersion_NuGetVersion%.zip"
-  - cmd: appveyor PushArtifact "build\GitVersionTfsTaskBuild\gittools.gitversion-%GitVersion_SemVer%.vsix"
->>>>>>> 947b56eb
-
 test: off
 skip_tags: true
 
