﻿namespace GitVersionTask
{
    using GitVersion;
    using GitVersion.Helpers;
    using Microsoft.Build.Framework;
    using Microsoft.Build.Utilities;
    using System;
    using System.Collections.Generic;
    using System.IO;
    using Logger = GitVersion.Logger;

    public class WriteVersionInfoToBuildLog : Task
    {
        [Required]
        public string SolutionDirectory { get; set; }

        public bool NoFetch { get; set; }

        TaskLogger logger;
        IFileSystem fileSystem;

        public WriteVersionInfoToBuildLog()
        {
            logger = new TaskLogger(this);
            fileSystem = new FileSystem();
            Logger.WriteInfo = this.LogInfo;
            Logger.WriteWarning = this.LogWarning;
        }

        public override bool Execute()
        {
            try
            {
                InnerExecute();
                return true;
            }
            catch (WarningException errorException)
            {
                logger.LogWarning(errorException.Message);
                return true;
            }
            catch (Exception exception)
            {
                logger.LogError("Error occurred: " + exception);
                return false;
            }
            finally
            {
                Logger.Reset();
            }
        }

        public void InnerExecute()
        {
            Tuple<CachedVersion, GitVersionContext> result;
<<<<<<< HEAD
            var gitDirectory = GitDirFinder.TreeWalkForDotGitDir(SolutionDirectory);
=======
            var gitDirectory = GitDirFinder.TreeWalkForGitDir(SolutionDirectory);

            if (gitDirectory == null)
                throw new DirectoryNotFoundException(string.Format("Unable to locate a git repository in \"{0}\". Make sure that the solution is located in a git controlled folder. If you are using continous integration make sure that the sources are checked out on the build agent.", SolutionDirectory));

>>>>>>> a0f8e397
            var configuration = ConfigurationProvider.Provide(gitDirectory, fileSystem);
            if (!VersionAndBranchFinder.TryGetVersion(SolutionDirectory, out result, configuration, NoFetch))
            {
                return;
            }

            var authentication = new Authentication();

            var cachedVersion = result.Item1;
            var gitVersionContext = result.Item2;
            var config = gitVersionContext.Configuration;
            var assemblyVersioningScheme = config.AssemblyVersioningScheme;
            var versioningMode = config.VersioningMode;

            var variablesFor = VariableProvider.GetVariablesFor(
                cachedVersion.SemanticVersion, assemblyVersioningScheme, versioningMode,
                config.ContinuousDeploymentFallbackTag,
                gitVersionContext.IsCurrentCommitTagged);
            WriteIntegrationParameters(cachedVersion, BuildServerList.GetApplicableBuildServers(authentication), variablesFor);
        }

        public void WriteIntegrationParameters(CachedVersion cachedVersion, IEnumerable<IBuildServer> applicableBuildServers, VersionVariables variables)
        {
            foreach (var buildServer in applicableBuildServers)
            {
                logger.LogInfo(string.Format("Executing GenerateSetVersionMessage for '{0}'.", buildServer.GetType().Name));
                logger.LogInfo(buildServer.GenerateSetVersionMessage(cachedVersion.SemanticVersion.ToString()));
                logger.LogInfo(string.Format("Executing GenerateBuildLogOutput for '{0}'.", buildServer.GetType().Name));
                foreach (var buildParameter in BuildOutputFormatter.GenerateBuildLogOutput(buildServer, variables))
                {
                    logger.LogInfo(buildParameter);
                }
            }
        }
    }
}<|MERGE_RESOLUTION|>--- conflicted
+++ resolved
@@ -53,15 +53,11 @@
         public void InnerExecute()
         {
             Tuple<CachedVersion, GitVersionContext> result;
-<<<<<<< HEAD
             var gitDirectory = GitDirFinder.TreeWalkForDotGitDir(SolutionDirectory);
-=======
-            var gitDirectory = GitDirFinder.TreeWalkForGitDir(SolutionDirectory);
 
             if (gitDirectory == null)
                 throw new DirectoryNotFoundException(string.Format("Unable to locate a git repository in \"{0}\". Make sure that the solution is located in a git controlled folder. If you are using continous integration make sure that the sources are checked out on the build agent.", SolutionDirectory));
 
->>>>>>> a0f8e397
             var configuration = ConfigurationProvider.Provide(gitDirectory, fileSystem);
             if (!VersionAndBranchFinder.TryGetVersion(SolutionDirectory, out result, configuration, NoFetch))
             {
