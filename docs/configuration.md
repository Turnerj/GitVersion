# Configuration
GitVersion 3.0 is mainly powered by configuration and no longer has branching strategies hard coded.

## Configuration tool
If you run `GitVersion init` you will be launched into a configuration tool, it can help you configure GitVersion the way you want it.

**Note:** GitVersion ships with internal default configuration which works with GitHubFlow and GitFlow, probably with others too.

The *develop* branch is set to `ContinuousDeployment` mode by default as we have found that is generally what is needed when using GitFlow.

You can run `GitVersion /showConfig` to see the effective configuration (defaults + overrides)

To create your config file just type `GitVersion init` in your repo directory after installing via chocolatey and we will create a sample (but commented out) config file.
Uncomment and modify as you need.

## Global configuration
The global configuration options are:

 - **`next-version:`** Allows you to bump the next version explicitly, useful for bumping `master` or a feature with breaking changes a major increment.

 - **`assembly-versioning-scheme:`** When updating assembly info tells GitVersion how to treat the `AssemblyVersion` attribute. Useful to lock the major when using Strong Naming.

 - **`assembly-informational-format:`** Set this to any of the available [variables](/more-info/variables) to change the value of the `AssemblyInformationalVersion` attribute. Default set to `{InformationalVersion}`.

 - **`mode:`** Sets the mode of how GitVersion should create a new version. Can be set to either `ContinuousDelivery` or `ContinuousDeployment`. Read more about [ContinuousDelivery](/reference/continuous-delivery/) or [ContinuousDeployment](/reference/continuous-deployment/).

 - **`continuous-delivery-fallback-tag:`** When using `mode: ContinuousDeployment`, the value specified will be used as the pre-release tag for branches which do not have one specified. Default set to `ci`.

 - **`tag-prefix:`** A regex which is used to trim git tags before processing (eg v1.0.0). Default is `[vV]` though this is just for illustrative purposes as we do a IgnoreCase match and could be `v`.

 - **`major-version-bump-message:`** The regex to match commit messages with to perform a major version increment. Default set to `'\+semver:\s?(breaking|major)'`, which will match occurrences of `+semver: major` and `+semver: breaking` in a commit message.

 - **`minor-version-bump-message:`** The regex to match commit messages with to perform a minor version increment. Default set to `'\+semver:\s?(feature|minor)'`, which will match occurrences of `+semver: feature` and `+semver: minor` in a commit message.

 - **`patch-version-bump-message:`** The regex to match commit messages with to perform a patch version increment. Default set to `'\+semver:\s?(fix|patch)'`, which will match occurrences of `+semver: fix` and `+semver: patch` in a commit message.

 - **`legacy-semver-padding:`** The number of characters to pad `LegacySemVer` to  in the `LegacySemVerPadded` [variable](/more-info/variables). Is default set to `4`, which will pad the `LegacySemVer` value of `3.0.0-beta1` to `3.0.0-beta0001`.

 - **`build-metadata-padding:`** The number of characters to pad `BuildMetaData` to in the `BuildMetaDataPadded` [variable](/more-info/variables). Is default set to `4`, which will pad the `BuildMetaData` value of `1` to `0001`.

 - **`commits-since-version-source-padding:`** The number of characters to pad `CommitsSinceVersionSource` to in the `CommitsSinceVersionSourcePadded` [variable](/more-info/variables). Is default set to `4`, which will pad the `CommitsSinceVersionSource` value of `1` to `0001`.

 - **`commit-message-incrementing:`** Sets whether it should be possible to increment the version with special syntax in the commit message. See the `*-version-bump-message` options above for details on the syntax. Default set to `Enabled`; set to `Disabled` to disable.

## Branch configuration

Then we have branch specific configuration, which looks something like this:

```yaml
branches:
  master:
    tag:
    increment: Patch
    prevent-increment-of-merged-branch-version: true
  (pull|pull\-requests|pr)[/-]:
    tag: PullRequest
    increment: Inherit
    track-merge-target: true
    tag-number-pattern: '[/-](?<number>\d+)[-/]'
```

The options in here are:

<<<<<<< HEAD
 - `mode`: Same as above
 - `tag`: The pre release tag to use for this branch. Use the value `use-branch-name-as-tag` to use the branch name instead.  
   For example `feature/foo` would become a pre-release tag of `foo` with this value
 - `increment`: the part of the SemVer to increment when GitVersion detects it needs to be (i.e commit after a tag)
 - `prevent-increment-of-merged-branch-version`: When `release-2.0.0` is merged into master, we want master to build `2.0.0`.
=======
 - **`branches:`** The header for all the individual branch configuration.

 - **`mode:`** Same as above

 - **`tag:`** The pre release tag to use for this branch. Use the value `use-branch-name-as-tag` to use the branch name instead.  
   For example `feature/foo` would become a pre-release tag of `foo` with this value  
   **Note:** To clear a default use an empty string: `tag: ""`

 - **`increment:`** the part of the SemVer to increment when GitVersion detects it needs to be (i.e commit after a tag)

 - **`prevent-increment-of-merged-branch-version:`** When `release-2.0.0` is merged into master, we want master to build `2.0.0`.
>>>>>>> d6289bab
    If `release-2.0.0` is merged into develop we want it to build `2.1.0`, this option prevents incrementing after a versioned branch is merged

 - **`tag-number-pattern:`** Pull requests require us to pull the pre-release number out of the branch name so `refs/pulls/534/merge` builds as `PullRequest.5`.
   This is a regex with a named capture group called `number`

 - **`track-merge-target:`** Strategy which will look for tagged merge commits directly off the current branch. For example `develop` → `release/1.0.0` → merge into `master` and tag `1.0.0`. The tag is *not* on develop, but develop should be version `1.0.0` now.

We don't envision many people needing to change most of these configuration values, but they are there if you need to.<|MERGE_RESOLUTION|>--- conflicted
+++ resolved
@@ -61,13 +61,6 @@
 
 The options in here are:
 
-<<<<<<< HEAD
- - `mode`: Same as above
- - `tag`: The pre release tag to use for this branch. Use the value `use-branch-name-as-tag` to use the branch name instead.  
-   For example `feature/foo` would become a pre-release tag of `foo` with this value
- - `increment`: the part of the SemVer to increment when GitVersion detects it needs to be (i.e commit after a tag)
- - `prevent-increment-of-merged-branch-version`: When `release-2.0.0` is merged into master, we want master to build `2.0.0`.
-=======
  - **`branches:`** The header for all the individual branch configuration.
 
  - **`mode:`** Same as above
@@ -79,7 +72,6 @@
  - **`increment:`** the part of the SemVer to increment when GitVersion detects it needs to be (i.e commit after a tag)
 
  - **`prevent-increment-of-merged-branch-version:`** When `release-2.0.0` is merged into master, we want master to build `2.0.0`.
->>>>>>> d6289bab
     If `release-2.0.0` is merged into develop we want it to build `2.1.0`, this option prevents incrementing after a versioned branch is merged
 
  - **`tag-number-pattern:`** Pull requests require us to pull the pre-release number out of the branch name so `refs/pulls/534/merge` builds as `PullRequest.5`.
