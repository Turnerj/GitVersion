// Install modules
#module nuget:?package=Cake.DotNetTool.Module&version=0.1.0

// Install addins.
#addin "nuget:?package=Cake.Gitter&version=0.9.0"
#addin "nuget:?package=Cake.Docker&version=0.9.6"
#addin "nuget:?package=Cake.Npm&version=0.15.0"
#addin "nuget:?package=Cake.Incubator&version=3.0.0"
#addin "nuget:?package=Cake.Json&version=3.0.0"
#addin "nuget:?package=Cake.Tfx&version=0.8.0"
#addin "nuget:?package=Cake.Gem&version=0.7.0"
#addin "nuget:?package=Cake.Coverlet&version=2.2.1"
#addin "nuget:?package=Cake.Codecov&version=0.5.0"
#addin "nuget:?package=Newtonsoft.Json&version=9.0.1"

// Install tools.
#tool "nuget:?package=GitReleaseManager&version=0.7.1"
#tool "nuget:?package=NUnit.ConsoleRunner&version=3.9.0"
#tool "nuget:?package=GitReleaseNotes&version=0.7.1"
#tool "nuget:?package=ILRepack&version=2.0.16"
#tool "nuget:?package=Codecov&version=1.1.0"
#tool "nuget:?package=nuget.commandline&version=4.9.2"

// Install .NET Core Global tools.
#tool "dotnet:?package=GitReleaseManager.Tool&version=0.8.0"

// Load other scripts.
#load "./build/parameters.cake"
#load "./build/utils.cake"

//////////////////////////////////////////////////////////////////////
// PARAMETERS
//////////////////////////////////////////////////////////////////////
bool publishingError = false;

///////////////////////////////////////////////////////////////////////////////
// SETUP / TEARDOWN
///////////////////////////////////////////////////////////////////////////////

Setup<BuildParameters>(context =>
{
    var parameters = BuildParameters.GetParameters(Context);
    Build(parameters.Configuration);
    var gitVersion = GetVersion(parameters);
    parameters.Initialize(context, gitVersion);

    // Increase verbosity?
    if (parameters.IsMainBranch && (context.Log.Verbosity != Verbosity.Diagnostic)) {
        Information("Increasing verbosity to diagnostic.");
        context.Log.Verbosity = Verbosity.Diagnostic;
    }

    Information("Building version {0} of GitVersion ({1}, {2})",
        parameters.Version.SemVersion,
        parameters.Configuration,
        parameters.Target);

    Information("Repository info : IsMainRepo {0}, IsMainBranch {1}, IsTagged: {2}, IsPullRequest: {3}",
        parameters.IsMainRepo,
        parameters.IsMainBranch,
        parameters.IsTagged,
        parameters.IsPullRequest);

    return parameters;
});

Teardown<BuildParameters>((context, parameters) =>
{
    try
    {
        Information("Starting Teardown...");

        Information("Repository info : IsMainRepo {0}, IsMainBranch {1}, IsTagged: {2}, IsPullRequest: {3}",
            parameters.IsMainRepo,
            parameters.IsMainBranch,
            parameters.IsTagged,
            parameters.IsPullRequest);

        if(context.Successful)
        {
            // if(parameters.ShouldPublish)
            // {
            //     if(parameters.CanPostToGitter)
            //     {
            //         var message = "@/all Version " + parameters.Version.SemVersion + " of the GitVersion has just been released, https://www.nuget.org/packages/GitVersion.";

            //         var postMessageResult = Gitter.Chat.PostMessage(
            //             message: message,
            //             messageSettings: new GitterChatMessageSettings { Token = parameters.Gitter.Token, RoomId = parameters.Gitter.RoomId}
            //         );

            //         if (postMessageResult.Ok)
            //         {
            //             Information("Message {0} succcessfully sent", postMessageResult.TimeStamp);
            //         }
            //         else
            //         {
            //             Error("Failed to send message: {0}", postMessageResult.Error);
            //         }
            //     }
            // }
        }

        Information("Finished running tasks.");
    }
    catch (Exception exception)
    {
        Error(exception.Dump());
    }
});

//////////////////////////////////////////////////////////////////////
// TASKS
//////////////////////////////////////////////////////////////////////

#region Build

Task("Clean")
    .Does<BuildParameters>((parameters) =>
{
    Information("Cleaning directories..");

    CleanDirectories("./src/**/bin/" + parameters.Configuration);
    CleanDirectories("./src/**/obj");
    CleanDirectories("./src/GitVersionTfsTask/scripts/**");

    DeleteFiles("src/GitVersionTfsTask/*.vsix");
    DeleteFiles("src/GitVersionRubyGem/*.gem");

    CleanDirectories(parameters.Paths.Directories.ToClean);
});

// This build task can be run to just build
Task("DogfoodBuild")
    .IsDependentOn("Clean")
    .Does<BuildParameters>((parameters) =>
{
    Build(parameters.Configuration);
});

Task("Build")
    .IsDependentOn("Clean")
    .Does<BuildParameters>((parameters) =>
{
    Build(parameters.Configuration);
});

#endregion

#region Tests

Task("Test")
    .WithCriteria<BuildParameters>((context, parameters) => parameters.EnabledUnitTests, "Unit tests were disabled.")
    .IsDependentOn("Build")
    .Does<BuildParameters>((parameters) =>
{
    var framework = "net461";

    // run using dotnet test
    var projects = GetFiles("./src/**/*.Tests.csproj");
    foreach(var project in projects)
    {
        var settings = new DotNetCoreTestSettings
        {
            Framework = framework,
            NoBuild = true,
            NoRestore = true,
            Configuration = parameters.Configuration
        };

        var coverletSettings = new CoverletSettings {
            CollectCoverage = true,
            CoverletOutputFormat = CoverletOutputFormat.opencover,
            CoverletOutputDirectory = parameters.Paths.Directories.TestCoverageOutput + "/",
            CoverletOutputName = $"{project.GetFilenameWithoutExtension()}.coverage.xml"
        };

        if (IsRunningOnUnix())
        {
            settings.Filter = "TestCategory!=NoMono";
        }

        // DotNetCoreTest(project.FullPath, settings, coverletSettings);
        DotNetCoreTest(project.FullPath, settings);
    }

    // run using NUnit
    var testAssemblies = GetFiles("./src/**/bin/" + parameters.Configuration + "/" + framework + "/*.Tests.dll");

    var nunitSettings = new NUnit3Settings
    {
        Results = new List<NUnit3Result> { new NUnit3Result { FileName = parameters.Paths.Files.TestCoverageOutputFilePath } }
    };

    if(IsRunningOnUnix()) {
        nunitSettings.Where = "cat!=NoMono";
        nunitSettings.Agents = 1;
    }

    NUnit3(testAssemblies, nunitSettings);
});

#endregion

#region Package

Task("Copy-Files")
    .IsDependentOn("Test")
    .Does<BuildParameters>((parameters) =>
{
    // .NET Core
    var netCoreDir = parameters.Paths.Directories.ArtifactsBinNetCore.Combine("tools");
    DotNetCorePublish("./src/GitVersionExe/GitVersionExe.csproj", new DotNetCorePublishSettings
    {
        Framework = parameters.NetCoreVersion,
        NoRestore = true,
        Configuration = parameters.Configuration,
        OutputDirectory = netCoreDir,
        MSBuildSettings = parameters.MSBuildSettings
    });

    // Copy license & Copy GitVersion.XML (since publish does not do this anymore)
    CopyFileToDirectory("./LICENSE", netCoreDir);
    CopyFileToDirectory($"./src/GitVersionExe/bin/{parameters.Configuration}/{parameters.NetCoreVersion}/GitVersion.xml", netCoreDir);

    // .NET 4.0
    DotNetCorePublish("./src/GitVersionExe/GitVersionExe.csproj", new DotNetCorePublishSettings
    {
        Framework = parameters.FullFxVersion,
        NoBuild = true,
        NoRestore = true,
        Configuration = parameters.Configuration,
        OutputDirectory = parameters.Paths.Directories.ArtifactsBinFullFx,
        MSBuildSettings = parameters.MSBuildSettings
    });

    var ilMergDir = parameters.Paths.Directories.ArtifactsBinFullFxILMerge;
    var portableDir = parameters.Paths.Directories.ArtifactsBinFullFxPortable.Combine("tools");
    var cmdlineDir = parameters.Paths.Directories.ArtifactsBinFullFxCmdline.Combine("tools");

    // Portable
    PublishILRepackedGitVersionExe(true, parameters.Paths.Directories.ArtifactsBinFullFx, ilMergDir, portableDir, parameters.Configuration, parameters.FullFxVersion);
    // Commandline
    PublishILRepackedGitVersionExe(false, parameters.Paths.Directories.ArtifactsBinFullFx, ilMergDir, cmdlineDir, parameters.Configuration, parameters.FullFxVersion);

    // Vsix
    var tfsPath = new DirectoryPath("./src/GitVersionTfsTask/GitVersionTask");
    EnsureDirectoryExists(tfsPath);
    CopyFileToDirectory(portableDir + "/" + "LibGit2Sharp.dll.config", tfsPath);
    CopyFileToDirectory(portableDir + "/" + "GitVersion.exe", tfsPath);
    CopyDirectory(portableDir.Combine("lib"), tfsPath.Combine("lib"));

    // Vsix dotnet core
    var tfsNetCorePath = new DirectoryPath("./src/GitVersionTfsTask/GitVersionNetCoreTask");
    EnsureDirectoryExists(tfsNetCorePath);
    CopyDirectory(netCoreDir, tfsNetCorePath.Combine("netcore"));

    // Ruby Gem
    var gemPath = new DirectoryPath("./src/GitVersionRubyGem/bin");
    EnsureDirectoryExists(gemPath);
    CopyFileToDirectory(portableDir + "/" + "LibGit2Sharp.dll.config", gemPath);
    CopyFileToDirectory(portableDir + "/" + "GitVersion.exe", gemPath);
    CopyDirectory(portableDir.Combine("lib"), gemPath.Combine("lib"));
});

Task("Pack-Tfs")
    .IsDependentOn("Copy-Files")
    .Does<BuildParameters>((parameters) =>
{
    var workDir = "./src/GitVersionTfsTask";
    var idSuffix = parameters.IsStableRelease() ? "" : "-preview";
    var titleSuffix = parameters.IsStableRelease() ? "" : " (Preview)";
    var visibility = parameters.IsStableRelease() ? "Public" : "Preview";
    var taskIdFullFx = parameters.IsStableRelease() ? "e5983830-3f75-11e5-82ed-81492570a08e" : "25b46667-d5a9-4665-97f7-e23de366ecdf";
    var taskIdCoreFx = parameters.IsStableRelease() ? "ce526674-dbd1-4023-ad6d-2a6b9742ee31" : "edf331e1-d1c0-413a-9735-fce0b22a46f5";

    ReplaceTextInFile(new FilePath(workDir + "/vss-extension.mono.json"), "$idSuffix$", idSuffix);
    ReplaceTextInFile(new FilePath(workDir + "/vss-extension.netcore.json"), "$idSuffix$", idSuffix);
    ReplaceTextInFile(new FilePath(workDir + "/vss-extension.mono.json"), "$titleSuffix$", titleSuffix);
    ReplaceTextInFile(new FilePath(workDir + "/vss-extension.netcore.json"), "$titleSuffix$", titleSuffix);
    ReplaceTextInFile(new FilePath(workDir + "/vss-extension.mono.json"), "$visibility$", visibility);
    ReplaceTextInFile(new FilePath(workDir + "/vss-extension.netcore.json"), "$visibility$", visibility);

    // update version number
    ReplaceTextInFile(new FilePath(workDir + "/vss-extension.mono.json"), "$version$", parameters.Version.TfxVersion);
    ReplaceTextInFile(new FilePath(workDir + "/vss-extension.netcore.json"), "$version$", parameters.Version.TfxVersion);
    UpdateTaskVersion(new FilePath(workDir + "/GitVersionTask/task.json"), taskIdFullFx, parameters.Version.GitVersion);
    UpdateTaskVersion(new FilePath(workDir + "/GitVersionNetCoreTask/task.json"), taskIdCoreFx, parameters.Version.GitVersion);

    // build and pack
    NpmSet("progress", "false");
    NpmInstall(new NpmInstallSettings { WorkingDirectory = workDir, LogLevel = NpmLogLevel.Silent });
    NpmRunScript(new NpmRunScriptSettings { WorkingDirectory = workDir, ScriptName = "build", LogLevel = NpmLogLevel.Silent });

    var settings = new TfxExtensionCreateSettings
    {
        ToolPath = workDir + "/node_modules/.bin/" + (parameters.IsRunningOnWindows ? "tfx.cmd" : "tfx"),
        WorkingDirectory = workDir,
        OutputPath = parameters.Paths.Directories.BuildArtifact
    };

    settings.ManifestGlobs = new List<string>(){ "vss-extension.mono.json" };
    TfxExtensionCreate(settings);

    settings.ManifestGlobs = new List<string>(){ "vss-extension.netcore.json" };
    TfxExtensionCreate(settings);
});

Task("Pack-Gem")
    .IsDependentOn("Copy-Files")
    .Does<BuildParameters>((parameters) =>
{
    var workDir = "./src/GitVersionRubyGem";

    var gemspecFile = new FilePath(workDir + "/gitversion.gemspec");
    // update version number
    ReplaceTextInFile(gemspecFile, "$version$", parameters.Version.GemVersion);

    var toolPath = FindToolInPath(IsRunningOnWindows() ? "gem.cmd" : "gem");
    GemBuild(gemspecFile, new Cake.Gem.Build.GemBuildSettings()
    {
        WorkingDirectory = workDir,
        ToolPath = toolPath
    });

    CopyFiles(workDir + "/*.gem", parameters.Paths.Directories.BuildArtifact);
});

Task("Pack-Nuget")
    .IsDependentOn("Copy-Files")
    .Does<BuildParameters>((parameters) =>
{
    foreach(var package in parameters.Packages.Nuget)
    {
        if (FileExists(package.NuspecPath)) {
            var artifactPath = MakeAbsolute(parameters.PackagesBuildMap[package.Id]).FullPath;

            var nugetSettings = new NuGetPackSettings
            {
                Version = parameters.Version.SemVersion,
                OutputDirectory = parameters.Paths.Directories.NugetRoot,
                Files = GetFiles(artifactPath + "/**/*.*")
                        .Select(file => new NuSpecContent { Source = file.FullPath, Target = file.FullPath.Replace(artifactPath, "") })
                        .ToArray()
            };

            NuGetPack(package.NuspecPath, nugetSettings);
        }
    }

    var settings = new DotNetCorePackSettings
    {
        Configuration = parameters.Configuration,
        OutputDirectory = parameters.Paths.Directories.NugetRoot,
        NoBuild = true,
        NoRestore = true,
        MSBuildSettings = parameters.MSBuildSettings
    };

    // GitVersionCore, GitVersionTask, & global tool
    DotNetCorePack("./src/GitVersionCore", settings);
    DotNetCorePack("./src/GitVersionTask", settings);
    DotNetCorePack("./src/GitVersionExe/GitVersion.Tool.csproj", settings);
});

Task("Pack-Chocolatey")
    .WithCriteria<BuildParameters>((context, parameters) => parameters.IsRunningOnWindows,  "Pack-Chocolatey works only on Windows agents.")
    .WithCriteria<BuildParameters>((context, parameters) => parameters.IsMainBranch, "Pack-Chocolatey works only for main branch.")
    .IsDependentOn("Copy-Files")
    .Does<BuildParameters>((parameters) =>
{
    foreach(var package in parameters.Packages.Chocolatey)
    {
        if (FileExists(package.NuspecPath)) {
            var artifactPath = MakeAbsolute(parameters.PackagesBuildMap[package.Id]).FullPath;

            var files = GetFiles(artifactPath + "/**/*.*")
                        .Select(file => new ChocolateyNuSpecContent { Source = file.FullPath, Target = file.FullPath.Replace(artifactPath, "") });
            var txtFiles = (GetFiles("./nuspec/*.txt") + GetFiles("./nuspec/*.ps1"))
                        .Select(file => new ChocolateyNuSpecContent { Source = file.FullPath, Target = file.GetFilename().ToString() });

            ChocolateyPack(package.NuspecPath, new ChocolateyPackSettings {
                Verbose = true,
                Version = parameters.Version.SemVersion,
                OutputDirectory = parameters.Paths.Directories.NugetRoot,
                Files = files.Concat(txtFiles).ToArray()
            });
        }
    }
});

Task("Zip-Files")
    .IsDependentOn("Copy-Files")
    .Does<BuildParameters>((parameters) =>
{
    // .NET 4.0
    var cmdlineDir = parameters.Paths.Directories.ArtifactsBinFullFxCmdline.Combine("tools");
    var fullFxFiles = GetFiles(cmdlineDir.FullPath + "/**/*");
    Zip(cmdlineDir, parameters.Paths.Files.ZipArtifactPathDesktop, fullFxFiles);

    // .NET Core
    var netCoreDir = parameters.Paths.Directories.ArtifactsBinNetCore.Combine("tools");
    var coreclrFiles = GetFiles(netCoreDir.FullPath + "/**/*");
    Zip(netCoreDir, parameters.Paths.Files.ZipArtifactPathCoreClr, coreclrFiles);
});

Task("Docker-Build")
    .WithCriteria<BuildParameters>((context, parameters) => !parameters.IsRunningOnMacOS, "Docker can be built only on Windows or Linux agents.")
    .WithCriteria<BuildParameters>((context, parameters) => parameters.IsStableRelease() || parameters.IsPreRelease(), "Docker-Build works only for releases.")
    .IsDependentOn("Copy-Files")
    .Does<BuildParameters>((parameters) =>
{
    if (parameters.IsRunningOnWindows)
    {
        DockerBuild("windows", "nano", "netcoreapp2.1", parameters);
        DockerBuild("windows", "windowsservercore", "net472", parameters);
    }
    else if (parameters.IsRunningOnLinux)
    {
<<<<<<< HEAD
        DockerBuild("linux", "dotnetcore", parameters);
        DockerBuild("linux", "fullfx", parameters);
        DockerBuild("linux", "centos", parameters);
=======
        DockerBuild("linux", "debian", "netcoreapp2.1", parameters);
        DockerBuild("linux", "debian", "net472", parameters);
>>>>>>> 9d1aaea7
    }
});

Task("Pack")
    .IsDependentOn("Pack-Tfs")
    .IsDependentOn("Pack-Gem")
    .IsDependentOn("Pack-Nuget")
    .IsDependentOn("Pack-Chocolatey")
    .IsDependentOn("Zip-Files")
    .Does<BuildParameters>((parameters) =>
{
    Information("The build artifacts: \n");
    foreach(var artifact in parameters.Artifacts.All)
    {
        if (FileExists(artifact.ArtifactPath)) { Information("Artifact: {0}", artifact.ArtifactPath); }
    }

    foreach(var package in parameters.Packages.All)
    {
        if (FileExists(package.PackagePath)) { Information("Artifact: {0}", package.PackagePath); }
    }
})
    .ReportError(exception =>
{
    Error(exception.Dump());
});

#endregion

#region Publish

Task("Release-Notes")
    .WithCriteria<BuildParameters>((context, parameters) => parameters.IsRunningOnWindows,       "Release notes are generated only on Windows agents.")
    .WithCriteria<BuildParameters>((context, parameters) => parameters.IsRunningOnAzurePipeline, "Release notes are generated only on AzurePipeline.")
    .WithCriteria<BuildParameters>((context, parameters) => parameters.IsStableRelease(),        "Release notes are generated only for stable releases.")
    .IsDependentOn("Clean")
    .Does<BuildParameters>((parameters) =>
{
    var outputFile = parameters.Paths.Files.ReleaseNotesOutputFilePath;
    var githubToken = parameters.Credentials.GitHub.Token;

    GetReleaseNotes(outputFile, ".", githubToken);
}).ReportError(exception =>
{
    Error(exception.Dump());
});

Task("Publish-Coverage")
    .WithCriteria<BuildParameters>((context, parameters) => parameters.IsRunningOnWindows,       "Publish-Coverage works only on Windows agents.")
    .WithCriteria<BuildParameters>((context, parameters) => parameters.IsRunningOnAzurePipeline, "Publish-Coverage works only on AzurePipeline.")
    .WithCriteria<BuildParameters>((context, parameters) => parameters.IsStableRelease() || parameters.IsPreRelease(), "Publish-Coverage works only for releases.")
    .IsDependentOn("Test")
    .Does<BuildParameters>((parameters) =>
{
    var coverageFiles = GetFiles(parameters.Paths.Directories.TestCoverageOutput + "/*.coverage.xml");

    var token = parameters.Credentials.CodeCov.Token;
    if(string.IsNullOrEmpty(token)) {
        throw new InvalidOperationException("Could not resolve CodeCov token.");
    }

    foreach (var coverageFile in coverageFiles) {
        // Upload a coverage report using the CodecovSettings.
        Codecov(new CodecovSettings {
            Files = new [] { coverageFile.ToString() },
            Token = token
        });
    }
});

Task("Publish-AppVeyor")
    .WithCriteria<BuildParameters>((context, parameters) => parameters.IsRunningOnWindows,  "Publish-AppVeyor works only on Windows agents.")
    .WithCriteria<BuildParameters>((context, parameters) => parameters.IsRunningOnAppVeyor, "Publish-AppVeyor works only on AppVeyor.")
    .IsDependentOn("Pack")
    .IsDependentOn("Release-Notes")
    .Does<BuildParameters>((parameters) =>
{
    foreach(var artifact in parameters.Artifacts.All)
    {
        if (FileExists(artifact.ArtifactPath)) { AppVeyor.UploadArtifact(artifact.ArtifactPath); }
    }

    foreach(var package in parameters.Packages.All)
    {
        if (FileExists(package.PackagePath)) { AppVeyor.UploadArtifact(package.PackagePath); }
    }

    if (FileExists(parameters.Paths.Files.TestCoverageOutputFilePath)) {
        AppVeyor.UploadTestResults(parameters.Paths.Files.TestCoverageOutputFilePath, AppVeyorTestResultsType.NUnit3);
    }
})
.OnError(exception =>
{
    Information("Publish-AppVeyor Task failed, but continuing with next Task...");
    Error(exception.Dump());
    publishingError = true;
});

Task("Publish-AzurePipeline")
    .WithCriteria<BuildParameters>((context, parameters) => parameters.IsRunningOnWindows,       "Publish-AzurePipeline works only on Windows agents.")
    .WithCriteria<BuildParameters>((context, parameters) => parameters.IsRunningOnAzurePipeline, "Publish-AzurePipeline works only on AzurePipeline.")
    .WithCriteria<BuildParameters>((context, parameters) => !parameters.IsPullRequest,           "Publish-AzurePipeline works only for non-PR commits.")
    .IsDependentOn("Pack")
    .IsDependentOn("Release-Notes")
    .Does<BuildParameters>((parameters) =>
{
    foreach(var artifact in parameters.Artifacts.All)
    {
        if (FileExists(artifact.ArtifactPath)) { TFBuild.Commands.UploadArtifact(artifact.ContainerName, artifact.ArtifactPath, artifact.ArtifactName); }
    }
    foreach(var package in parameters.Packages.All)
    {
        if (FileExists(package.PackagePath)) { TFBuild.Commands.UploadArtifact("packages", package.PackagePath, package.PackageName); }
    }

    if (FileExists(parameters.Paths.Files.TestCoverageOutputFilePath)) {
        var data = new TFBuildPublishTestResultsData {
            TestResultsFiles = new[] { parameters.Paths.Files.TestCoverageOutputFilePath },
            TestRunner = TFTestRunnerType.NUnit
        };
        TFBuild.Commands.PublishTestResults(data);
    }
})
.OnError(exception =>
{
    Information("Publish-AzurePipeline Task failed, but continuing with next Task...");
    Error(exception.Dump());
    publishingError = true;
});

Task("Publish-Tfs")
    .WithCriteria<BuildParameters>((context, parameters) => parameters.EnabledPublishTfs,        "Publish-Tfs was disabled.")
    .WithCriteria<BuildParameters>((context, parameters) => parameters.IsRunningOnWindows,       "Publish-Tfs works only on Windows agents.")
    .WithCriteria<BuildParameters>((context, parameters) => parameters.IsRunningOnAzurePipeline, "Publish-Tfs works only on AzurePipeline.")
    .WithCriteria<BuildParameters>((context, parameters) => parameters.IsStableRelease() || parameters.IsPreRelease(), "Publish-Tfs works only for releases.")
    .IsDependentOn("Pack-Tfs")
    .Does<BuildParameters>((parameters) =>
{
    var token = parameters.Credentials.Tfx.Token;
    if(string.IsNullOrEmpty(token)) {
        throw new InvalidOperationException("Could not resolve Tfx token.");
    }

    var workDir = "./src/GitVersionTfsTask";
    var settings = new TfxExtensionPublishSettings
    {
        ToolPath = workDir + "/node_modules/.bin/" + (parameters.IsRunningOnWindows ? "tfx.cmd" : "tfx"),
        AuthType = TfxAuthType.Pat,
        Token = token
    };

    TfxExtensionPublish(parameters.Paths.Files.VsixOutputFilePath, settings);
    TfxExtensionPublish(parameters.Paths.Files.VsixNetCoreOutputFilePath, settings);
})
.OnError(exception =>
{
    Information("Publish-Tfs Task failed, but continuing with next Task...");
    Error(exception.Dump());
    publishingError = true;
});

Task("Publish-Gem")
    .WithCriteria<BuildParameters>((context, parameters) => parameters.EnabledPublishGem,        "Publish-Gem was disabled.")
    .WithCriteria<BuildParameters>((context, parameters) => parameters.IsRunningOnWindows,       "Publish-Gem works only on Windows agents.")
    .WithCriteria<BuildParameters>((context, parameters) => parameters.IsRunningOnAzurePipeline, "Publish-Gem works only on AzurePipeline.")
    .WithCriteria<BuildParameters>((context, parameters) => parameters.IsStableRelease() || parameters.IsPreRelease(), "Publish-Gem works only for releases.")
    .IsDependentOn("Pack-Gem")
    .Does<BuildParameters>((parameters) =>
{
    var apiKey = parameters.Credentials.RubyGem.ApiKey;
    if(string.IsNullOrEmpty(apiKey)) {
        throw new InvalidOperationException("Could not resolve Ruby Gem Api key.");
    }

    SetRubyGemPushApiKey(apiKey);

    var toolPath = FindToolInPath(IsRunningOnWindows() ? "gem.cmd" : "gem");
    GemPush(parameters.Paths.Files.GemOutputFilePath, new Cake.Gem.Push.GemPushSettings()
    {
        ToolPath = toolPath,
    });
})
.OnError(exception =>
{
    Information("Publish-Gem Task failed, but continuing with next Task...");
    Error(exception.Dump());
    publishingError = true;
});

Task("Publish-DockerHub")
    .WithCriteria<BuildParameters>((context, parameters) => parameters.EnabledPublishDocker,     "Publish-DockerHub was disabled.")
    .WithCriteria<BuildParameters>((context, parameters) => !parameters.IsRunningOnMacOS,        "Publish-DockerHub works only on Windows and Linux agents.")
    .WithCriteria<BuildParameters>((context, parameters) => parameters.IsRunningOnAzurePipeline, "Publish-DockerHub works only on AzurePipeline.")
    .WithCriteria<BuildParameters>((context, parameters) => parameters.IsStableRelease() || parameters.IsPreRelease(), "Publish-DockerHub works only for releases.")
    .IsDependentOn("Docker-Build")
    .Does<BuildParameters>((parameters) =>
{
    var username = parameters.Credentials.Docker.UserName;
    if (string.IsNullOrEmpty(username)) {
        throw new InvalidOperationException("Could not resolve Docker user name.");
    }

    var password = parameters.Credentials.Docker.Password;
    if (string.IsNullOrEmpty(password)) {
        throw new InvalidOperationException("Could not resolve Docker password.");
    }

    DockerLogin(parameters.Credentials.Docker.UserName, parameters.Credentials.Docker.Password);

    if (parameters.IsRunningOnWindows)
    {
        DockerPush("windows", "nano", "netcoreapp2.1", parameters);
        DockerPush("windows", "windowsservercore", "net472", parameters);
    }
    else if (parameters.IsRunningOnLinux)
    {
<<<<<<< HEAD
        DockerPush("linux", "dotnetcore", parameters);
        DockerPush("linux", "fullfx", parameters);
        DockerPush("linux", "centos", parameters);
=======
        DockerPush("linux", "debian", "netcoreapp2.1", parameters);
        DockerPush("linux", "debian", "net472", parameters);
>>>>>>> 9d1aaea7
    }

    DockerLogout();
})
.OnError(exception =>
{
    Information("Publish-DockerHub Task failed, but continuing with next Task...");
    Error(exception.Dump());
    publishingError = true;
});

Task("Publish-NuGet")
    .WithCriteria<BuildParameters>((context, parameters) => parameters.EnabledPublishNuget,      "Publish-NuGet was disabled.")
    .WithCriteria<BuildParameters>((context, parameters) => parameters.IsRunningOnWindows,       "Publish-NuGet works only on Windows agents.")
    .WithCriteria<BuildParameters>((context, parameters) => parameters.IsRunningOnAzurePipeline, "Publish-NuGet works only on AzurePipeline.")
    .WithCriteria<BuildParameters>((context, parameters) => parameters.IsStableRelease() || parameters.IsPreRelease(), "Publish-NuGet works only for releases.")
    .IsDependentOn("Pack-NuGet")
    .Does<BuildParameters>((parameters) =>
{
    var apiKey = parameters.Credentials.Nuget.ApiKey;
    if(string.IsNullOrEmpty(apiKey)) {
        throw new InvalidOperationException("Could not resolve NuGet API key.");
    }

    var apiUrl = parameters.Credentials.Nuget.ApiUrl;
    if(string.IsNullOrEmpty(apiUrl)) {
        throw new InvalidOperationException("Could not resolve NuGet API url.");
    }

    foreach(var package in parameters.Packages.Nuget)
    {
        if (FileExists(package.PackagePath))
        {
            // Push the package.
            NuGetPush(package.PackagePath, new NuGetPushSettings
            {
                ApiKey = apiKey,
                Source = apiUrl
            });
        }
    }
})
.OnError(exception =>
{
    Information("Publish-NuGet Task failed, but continuing with next Task...");
    Error(exception.Dump());
    publishingError = true;
});

Task("Publish-Chocolatey")
    .WithCriteria<BuildParameters>((context, parameters) => parameters.EnabledPublishChocolatey, "Publish-Chocolatey was disabled.")
    .WithCriteria<BuildParameters>((context, parameters) => parameters.IsRunningOnWindows,       "Publish-Chocolatey works only on Windows agents.")
    .WithCriteria<BuildParameters>((context, parameters) => parameters.IsRunningOnAzurePipeline, "Publish-Chocolatey works only on AzurePipeline.")
    .WithCriteria<BuildParameters>((context, parameters) => parameters.IsStableRelease() || parameters.IsPreRelease(), "Publish-Chocolatey works only for releases.")
    .IsDependentOn("Pack-Chocolatey")
    .Does<BuildParameters>((parameters) =>
{
    var apiKey = parameters.Credentials.Chocolatey.ApiKey;
    if(string.IsNullOrEmpty(apiKey)) {
        throw new InvalidOperationException("Could not resolve Chocolatey API key.");
    }

    var apiUrl = parameters.Credentials.Chocolatey.ApiUrl;
    if(string.IsNullOrEmpty(apiUrl)) {
        throw new InvalidOperationException("Could not resolve Chocolatey API url.");
    }

    foreach(var package in parameters.Packages.Chocolatey)
    {
        if (FileExists(package.PackagePath))
        {
            // Push the package.
            ChocolateyPush(package.PackagePath, new ChocolateyPushSettings
            {
                ApiKey = apiKey,
                Source = apiUrl,
                Force = true
            });
        }
    }
})
.OnError(exception =>
{
    Information("Publish-Chocolatey Task failed, but continuing with next Task...");
    Error(exception.Dump());
    publishingError = true;
});

Task("Publish")
    .IsDependentOn("Publish-AppVeyor")
    .IsDependentOn("Publish-AzurePipeline")
    .IsDependentOn("Publish-Coverage")
    .IsDependentOn("Publish-NuGet")
    .IsDependentOn("Publish-Chocolatey")
    .IsDependentOn("Publish-Tfs")
    .IsDependentOn("Publish-Gem")
    .IsDependentOn("Publish-DockerHub")
    .Finally(() =>
{
    if (publishingError)
    {
        throw new Exception("An error occurred during the publishing of GitVersion. All publishing tasks have been attempted.");
    }
});

#endregion
Task("Default")
    .IsDependentOn("Publish");

//////////////////////////////////////////////////////////////////////
// EXECUTION
//////////////////////////////////////////////////////////////////////

var target = Argument("target", "Default");
RunTarget(target);<|MERGE_RESOLUTION|>--- conflicted
+++ resolved
@@ -417,14 +417,9 @@
     }
     else if (parameters.IsRunningOnLinux)
     {
-<<<<<<< HEAD
-        DockerBuild("linux", "dotnetcore", parameters);
-        DockerBuild("linux", "fullfx", parameters);
-        DockerBuild("linux", "centos", parameters);
-=======
         DockerBuild("linux", "debian", "netcoreapp2.1", parameters);
         DockerBuild("linux", "debian", "net472", parameters);
->>>>>>> 9d1aaea7
+        DockerBuild("linux", "centos", "netcoreapp2.1", parameters);
     }
 });
 
@@ -641,14 +636,9 @@
     }
     else if (parameters.IsRunningOnLinux)
     {
-<<<<<<< HEAD
-        DockerPush("linux", "dotnetcore", parameters);
-        DockerPush("linux", "fullfx", parameters);
-        DockerPush("linux", "centos", parameters);
-=======
         DockerPush("linux", "debian", "netcoreapp2.1", parameters);
         DockerPush("linux", "debian", "net472", parameters);
->>>>>>> 9d1aaea7
+        DockerPush("linux", "centos", "netcoreapp2.1", parameters);
     }
 
     DockerLogout();
