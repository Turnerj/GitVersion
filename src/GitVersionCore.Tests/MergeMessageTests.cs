--- conflicted
+++ resolved
@@ -85,17 +85,6 @@
 
         private static readonly object[] GitHubPullPullMergeMessages =
         {
-<<<<<<< HEAD
-            new object[] { "Merge pull request #1234 from feature/one", "feature/one", null, null, 1234 },
-            new object[] { "Merge pull request #1234 in feature/one", "feature/one", null, null, 1234  },
-            new object[] { "Merge pull request #1234 in v4.0.0", "v4.0.0", null, new SemanticVersion(4), 1234  },
-            new object[] { "Merge pull request #1234 in V4.0.0", "V4.0.0", null, new SemanticVersion(4), 1234  },
-            new object[] { "Merge pull request #1234 from origin/feature/one", "origin/feature/one", null, null, 1234  },
-            new object[] { "Merge pull request #1234 in feature/4.1/one", "feature/4.1/one", null, new SemanticVersion(4,1), 1234  },
-            new object[] { "Merge pull request #1234 in V://10.10.10.10", "V://10.10.10.10", null, null, 1234 },
-            new object[] { "Merge pull request #1234 from feature/one into dev", "feature/one", "dev", null, 1234  }
-        };
-=======
              new object[] { "Merge pull request #1234 from feature/one", "feature/one", null, null, 1234 },
              new object[] { "Merge pull request #1234 in feature/one", "feature/one", null, null, 1234  },
              new object[] { "Merge pull request #1234 in v4.0.0", "v4.0.0", null, new SemanticVersion(4), 1234  },
@@ -104,7 +93,6 @@
              new object[] { "Merge pull request #1234 in V://10.10.10.10", "V://10.10.10.10", null, null, 1234 },
              new object[] { "Merge pull request #1234 from feature/one into dev", "feature/one", "dev", null, 1234  }
          };
->>>>>>> c3ca29e2
 
         [TestCaseSource(nameof(GitHubPullPullMergeMessages))]
         public void ParsesGitHubPullMergeMessage(
@@ -128,25 +116,6 @@
 
         private static readonly object[] BitBucketPullMergeMessages =
         {
-<<<<<<< HEAD
-            new object[] { "Merge pull request #1234 from feature/one from feature/two to dev", "feature/two", "dev", null, 1234  },
-            new object[] { "Merge pull request #1234 in feature/one from feature/two to dev", "feature/two", "dev", null, 1234 },
-            new object[] { "Merge pull request #1234 in v4.0.0 from v4.1.0 to dev", "v4.1.0", "dev", new SemanticVersion(4,1), 1234  },
-            new object[] { "Merge pull request #1234 in V4.0.0 from V4.1.0 to dev", "V4.1.0", "dev", new SemanticVersion(4,1), 1234  },
-            new object[] { "Merge pull request #1234 from origin/feature/one from origin/feature/4.2/two to dev", "origin/feature/4.2/two", "dev", new SemanticVersion(4,2), 1234  },
-            new object[] { "Merge pull request #1234 in feature/4.1/one from feature/4.2/two to dev", "feature/4.2/two", "dev", new SemanticVersion(4,2), 1234  },
-            new object[] { "Merge pull request #1234 in feature/4.1/one from feature/4.2/two to dev", "feature/4.2/two", "dev", new SemanticVersion(4,2), 1234  },
-            new object[] { "Merge pull request #1234 from feature/one from feature/two to master" , "feature/two", "master", null, 1234 },
-            new object[] { "Merge pull request #1234 in V4.1.0 from V://10.10.10.10 to dev", "V://10.10.10.10", "dev", null, 1234 },
-            //TODO: Investigate successful bitbucket merge messages that may be invalid
-            // Regex has double 'from/in from' section.  Is that correct?
-            new object[] { "Merge pull request #1234 in feature/4.1/one from feature/4.2/two to dev", "feature/4.2/two", "dev", new SemanticVersion(4,2), 1234  },
-            new object[] { "Merge pull request #1234 from feature/one from v4.0.0 to master", "v4.0.0", "master", new SemanticVersion(4), 1234  }
-
-
-
-        };
-=======
              new object[] { "Merge pull request #1234 from feature/one from feature/two to dev", "feature/two", "dev", null, 1234  },
              new object[] { "Merge pull request #1234 in feature/one from feature/two to dev", "feature/two", "dev", null, 1234 },
              new object[] { "Merge pull request #1234 in v4.0.0 from v4.1.0 to dev", "v4.1.0", "dev", new SemanticVersion(4,1), 1234  },
@@ -158,7 +127,6 @@
              // Regex has double 'from/in from' section.  Is that correct?
              new object[] { "Merge pull request #1234 from feature/one from v4.0.0 to master", "v4.0.0", "master", new SemanticVersion(4), 1234  }
          };
->>>>>>> c3ca29e2
 
         [TestCaseSource(nameof(BitBucketPullMergeMessages))]
         public void ParsesBitBucketPullMergeMessage(
@@ -183,16 +151,6 @@
 
         private static readonly object[] SmartGitMergeMessages =
         {
-<<<<<<< HEAD
-            new object[] { "Finish feature/one", "feature/one", null, null },
-            new object[] { "Finish origin/feature/one", "origin/feature/one", null, null },
-            new object[] { "Finish v4.0.0", "v4.0.0", null, new SemanticVersion(4) },
-            new object[] { "Finish feature/4.1/one", "feature/4.1/one", null, new SemanticVersion(4, 1) },
-            new object[] { "Finish origin/4.1/feature/one", "origin/4.1/feature/one", null, new SemanticVersion(4, 1) },
-            new object[] { "Finish V://10.10.10.10", "V://10.10.10.10", null, null },
-            new object[] { "Finish V4.0.0 into master", "V4.0.0", "master", new SemanticVersion(4) }
-        };
-=======
              new object[] { "Finish feature/one", "feature/one", null, null },
              new object[] { "Finish origin/feature/one", "origin/feature/one", null, null },
              new object[] { "Finish v4.0.0", "v4.0.0", null, new SemanticVersion(4) },
@@ -201,7 +159,6 @@
              new object[] { "Finish V://10.10.10.10", "V://10.10.10.10", null, null },
              new object[] { "Finish V4.0.0 into master", "V4.0.0", "master", new SemanticVersion(4) }
          };
->>>>>>> c3ca29e2
 
         [TestCaseSource(nameof(SmartGitMergeMessages))]
         public void ParsesSmartGitMergeMessage(
@@ -252,21 +209,6 @@
             sut.Version.ShouldBe(expectedVersion);
         }
 
-<<<<<<< HEAD
-        private static readonly object[] InvalidMergeMessages =
-        {
-            new object[] { "Merge pull request # from feature/one", "", null, null, null },
-            new object[] { "Merge pull request # in feature/one from feature/two to master" , "", null, null, null }
-        };
-
-        [TestCaseSource(nameof(InvalidMergeMessages))]
-        public void ParsesInvalidBitBucketPullMergeMessage(
-           string message,
-           string expectedMergedBranch,
-           string expectedTargetBranch,
-           SemanticVersion expectedVersion,
-           int? expectedPullRequestNumber)
-=======
         private static readonly object[] ParsesTfsEnglishUSMergeMessages =
         {
              new object[] { "Merge feature/one to master", "feature/one", "master", null },
@@ -282,13 +224,67 @@
           string expectedMergedBranch,
           string expectedTargetBranch,
           SemanticVersion expectedVersion)
->>>>>>> c3ca29e2
-        {
-            // Act
-            var sut = new MergeMessage(message, _config);
-
-            // Assert
-<<<<<<< HEAD
+        {
+            // Act
+            var sut = new MergeMessage(message, _config);
+
+            // Assert
+              sut.MatchDefinition.ShouldBe("TfsMergeMessageEnglishUS");
+            sut.TargetBranch.ShouldBe(expectedTargetBranch);
+            sut.MergedBranch.ShouldBe(expectedMergedBranch);
+            sut.IsMergedPullRequest.ShouldBeFalse();
+            sut.PullRequestNumber.ShouldBeNull();
+            sut.Version.ShouldBe(expectedVersion);
+        }
+
+private static readonly object[] ParsesTfsGermanDEMergeMessages =
+        {
+            new object[] { "Zusammengeführter PR \"1234\": feature/one mit master mergen", "feature/one", "master", null, 1234 },
+            new object[] { "Zusammengeführter PR \"1234\": v://10.10.10.10 mit master mergen", "v://10.10.10.10", "master", null, 1234 },
+            new object[] { "Zusammengeführter PR \"1234\": feature/one mit v://10.10.10.10 mergen", "feature/one", "v://10.10.10.10", null, 1234 },
+            new object[] { "Zusammengeführter PR \"1234\": V4.0.0 mit master mergen", "V4.0.0", "master", new SemanticVersion(4), 1234 },
+            new object[] { "Zusammengeführter PR \"1234\": feature/4.1/one mit master mergen", "feature/4.1/one", "master", new SemanticVersion(4, 1), 1234 }
+        };
+
+        [TestCaseSource(nameof(ParsesTfsGermanDEMergeMessages))]
+        public void ParseTfsGermanDEMessage(
+          string message,
+          string expectedMergedBranch,
+          string expectedTargetBranch,
+          SemanticVersion expectedVersion,
+          int? expectedPullRequestNumber)
+        {
+            // Act
+            var sut = new MergeMessage(message, _config);
+
+            // Assert
+            sut.MatchDefinition.ShouldBe("TfsMergeMessageGermanDE");
+            sut.TargetBranch.ShouldBe(expectedTargetBranch);
+            sut.MergedBranch.ShouldBe(expectedMergedBranch);
+            sut.IsMergedPullRequest.ShouldBeTrue();
+            sut.PullRequestNumber.ShouldBe(expectedPullRequestNumber);
+            sut.Version.ShouldBe(expectedVersion);
+        }
+
+        private static readonly object[] InvalidMergeMessages =
+        {
+           new object[] { "Merge pull request # from feature/one", "", null, null, null },
+           new object[] { "Merge pull request # in feature/one from feature/two to master" , "", null, null, null },
+           new object[] { "Zusammengeführter PR : feature/one mit master mergen", "", null, null, null }
+        };
+
+        [TestCaseSource(nameof(InvalidMergeMessages))]
+        public void ParsesInvalidMergeMessage(
+            string message,
+            string expectedMergedBranch,
+            string expectedTargetBranch,
+            SemanticVersion expectedVersion,
+            int? expectedPullRequestNumber)
+        {
+            // Act
+            var sut = new MergeMessage(message, _config);
+
+            // Assert
             sut.MatchDefinition.ShouldBeNull();
             sut.TargetBranch.ShouldBe(expectedTargetBranch);
             sut.MergedBranch.ShouldBe(expectedMergedBranch);
@@ -296,7 +292,6 @@
             sut.PullRequestNumber.ShouldBe(expectedPullRequestNumber);
             sut.Version.ShouldBe(expectedVersion);
         }
-
 
         [Test]
         public void MatchesSingleCustomMessage()
@@ -396,70 +391,6 @@
             sut.IsMergedPullRequest.ShouldBeFalse();
             sut.PullRequestNumber.ShouldBeNull();
             sut.Version.ShouldBeNull();
-=======
-            sut.MatchDefinition.ShouldBe("TfsMergeMessageEnglishUS");
-            sut.TargetBranch.ShouldBe(expectedTargetBranch);
-            sut.MergedBranch.ShouldBe(expectedMergedBranch);
-            sut.IsMergedPullRequest.ShouldBeFalse();
-            sut.PullRequestNumber.ShouldBeNull();
-            sut.Version.ShouldBe(expectedVersion);
-        }
-
-        private static readonly object[] ParsesTfsGermanDEMergeMessages =
-        {
-            new object[] { "Zusammengeführter PR \"1234\": feature/one mit master mergen", "feature/one", "master", null, 1234 },
-            new object[] { "Zusammengeführter PR \"1234\": v://10.10.10.10 mit master mergen", "v://10.10.10.10", "master", null, 1234 },
-            new object[] { "Zusammengeführter PR \"1234\": feature/one mit v://10.10.10.10 mergen", "feature/one", "v://10.10.10.10", null, 1234 },
-            new object[] { "Zusammengeführter PR \"1234\": V4.0.0 mit master mergen", "V4.0.0", "master", new SemanticVersion(4), 1234 },
-            new object[] { "Zusammengeführter PR \"1234\": feature/4.1/one mit master mergen", "feature/4.1/one", "master", new SemanticVersion(4, 1), 1234 }
-        };
-
-        [TestCaseSource(nameof(ParsesTfsGermanDEMergeMessages))]
-        public void ParseTfsGermanDEMessage(
-          string message,
-          string expectedMergedBranch,
-          string expectedTargetBranch,
-          SemanticVersion expectedVersion,
-          int? expectedPullRequestNumber)
-        {
-            // Act
-            var sut = new MergeMessage(message, _config);
-
-            // Assert
-            sut.MatchDefinition.ShouldBe("TfsMergeMessageGermanDE");
-            sut.TargetBranch.ShouldBe(expectedTargetBranch);
-            sut.MergedBranch.ShouldBe(expectedMergedBranch);
-            sut.IsMergedPullRequest.ShouldBeTrue();
-            sut.PullRequestNumber.ShouldBe(expectedPullRequestNumber);
-            sut.Version.ShouldBe(expectedVersion);
-        }
-
-        private static readonly object[] InvalidMergeMessages =
-        {
-           new object[] { "Merge pull request # from feature/one", "", null, null, null },
-           new object[] { "Merge pull request # in feature/one from feature/two to master" , "", null, null, null },
-           new object[] { "Zusammengeführter PR : feature/one mit master mergen", "", null, null, null }
-        };
-
-        [TestCaseSource(nameof(InvalidMergeMessages))]
-        public void ParsesInvalidMergeMessage(
-            string message,
-            string expectedMergedBranch,
-            string expectedTargetBranch,
-            SemanticVersion expectedVersion,
-            int? expectedPullRequestNumber)
-        {
-            // Act
-            var sut = new MergeMessage(message, _config);
-
-            // Assert
-            sut.MatchDefinition.ShouldBeNull();
-            sut.TargetBranch.ShouldBe(expectedTargetBranch);
-            sut.MergedBranch.ShouldBe(expectedMergedBranch);
-            sut.IsMergedPullRequest.ShouldBeFalse();
-            sut.PullRequestNumber.ShouldBe(expectedPullRequestNumber);
-            sut.Version.ShouldBe(expectedVersion);
->>>>>>> c3ca29e2
         }
     }
 }