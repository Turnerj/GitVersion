--- conflicted
+++ resolved
@@ -274,16 +274,11 @@
                     {
                         arguments.EnsureAssemblyInfo = true;
                     }
-<<<<<<< HEAD
 
                     if (arguments.UpdateAssemblyInfoFileName.Count > 1 && arguments.EnsureAssemblyInfo)
                     {
                         throw new WarningException("Can't specify multiple assembly info files when using -ensureassemblyinfo switch, either use a single assembly info file or do not specify -ensureassemblyinfo and create assembly info files manually");
                     }
-
-=======
-                    
->>>>>>> 629413d7
                     continue;
                 }
 
