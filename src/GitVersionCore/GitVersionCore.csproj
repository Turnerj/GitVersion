--- conflicted
+++ resolved
@@ -106,126 +106,7 @@
   </ItemGroup>
 
   <ItemGroup>
-<<<<<<< HEAD
     <EmbeddedResource Include="VersionAssemblyInfoResources\VersionAssemblyInfo.cs" />
-=======
-    <Compile Include="AssemblyFileVersioningScheme.cs" />
-    <Compile Include="AssemblyVersioningScheme.cs" />
-    <Compile Include="AssemblyVersionsGenerator.cs" />
-    <Compile Include="Authentication.cs" />
-    <Compile Include="BranchCommit.cs" />
-    <Compile Include="BranchConfigurationCalculator.cs" />
-    <Compile Include="BuildServers\AppVeyor.cs" />
-    <Compile Include="BuildServers\BuildServerBase.cs" />
-    <Compile Include="BuildServers\BuildServerList.cs" />
-    <Compile Include="BuildServers\ContinuaCi.cs" />
-    <Compile Include="BuildServers\GitLabCi.cs" />
-    <Compile Include="BuildServers\IBuildServer.cs" />
-    <Compile Include="BuildServers\Jenkins.cs" />
-    <Compile Include="BuildServers\MyGet.cs" />
-    <Compile Include="BuildServers\TeamCity.cs" />
-    <Compile Include="BuildServers\VsoAgent.cs" />
-    <Compile Include="Configuration\BranchConfig.cs" />
-    <Compile Include="Configuration\Config.cs" />
-    <Compile Include="Configuration\ConsoleAdapter.cs" />
-    <Compile Include="Configuration\GitVersionConfigurationException.cs" />
-    <Compile Include="Configuration\IConsole.cs" />
-    <Compile Include="Configuration\IgnoreConfig.cs" />
-    <Compile Include="Configuration\Init\BuildServer\AppveyorPublicPrivate.cs" />
-    <Compile Include="Configuration\Init\BuildServer\AppVeyorSetup.cs" />
-    <Compile Include="Configuration\Init\BuildServer\SetupBuildScripts.cs" />
-    <Compile Include="Configuration\Init\SetConfig\AssemblyVersioningSchemeSetting.cs" />
-    <Compile Include="Configuration\Init\SetNextVersion.cs" />
-    <Compile Include="Configuration\Init\Wizard\ConfigInitWizard.cs" />
-    <Compile Include="Configuration\ConfigSerialiser.cs" />
-    <Compile Include="Configuration\ConfigurationProvider.cs" />
-    <Compile Include="Configuration\IncrementStrategy.cs" />
-    <Compile Include="Configuration\LegacyBranchConfig.cs" />
-    <Compile Include="Configuration\LegacyConfig.cs" />
-    <Compile Include="Configuration\LegacyConfigNotifier.cs" />
-    <Compile Include="Configuration\OldConfigurationException.cs" />
-    <Compile Include="Configuration\Init\Wizard\ConfigInitWizardStep.cs" />
-    <Compile Include="Configuration\Init\SetConfig\ConfigureBranch.cs" />
-    <Compile Include="Configuration\Init\SetConfig\ConfigureBranches.cs" />
-    <Compile Include="Configuration\Init\EditConfigStep.cs" />
-    <Compile Include="Configuration\Init\Wizard\FinishedSetupStep.cs" />
-    <Compile Include="Configuration\Init\Wizard\GitFlowSetupStep.cs" />
-    <Compile Include="Configuration\Init\Wizard\GitHubFlowStep.cs" />
-    <Compile Include="Configuration\Init\Wizard\PickBranchingStrategy2Step.cs" />
-    <Compile Include="Configuration\Init\Wizard\PickBranchingStrategy3Step.cs" />
-    <Compile Include="Configuration\Init\Wizard\PickBranchingStrategy1Step.cs" />
-    <Compile Include="Configuration\Init\SetConfig\SetBranchIncrementMode.cs" />
-    <Compile Include="Configuration\Init\SetConfig\SetBranchTag.cs" />
-    <Compile Include="Configuration\Init\SetConfig\GlobalModeSetting.cs" />
-    <Compile Include="Configuration\Init\Wizard\PickBranchingStrategyStep.cs" />
-    <Compile Include="Configuration\Init\StepResult.cs" />
-    <Compile Include="EffectiveConfiguration.cs" />
-    <Compile Include="ExecuteCore.cs" />
-    <Compile Include="Extensions\ReadEmbeddedResourceExtensions.cs" />
-    <Compile Include="GitPreparer.cs" />
-    <Compile Include="GitRepoMetadataProvider.cs" />
-    <Compile Include="GitVersionCache.cs" />
-    <Compile Include="GitVersionCacheKey.cs" />
-    <Compile Include="GitVersionCacheKeyFactory.cs" />
-    <Compile Include="GitVersionException.cs" />
-    <Compile Include="GitVersionInformationResources\GitVersionInformationGenerator.cs" />
-    <Compile Include="Helpers\EncodingHelper.cs" />
-    <Compile Include="Helpers\FileSystem.cs" />
-    <Compile Include="Helpers\IFileSystem.cs" />
-    <Compile Include="Helpers\IThreadSleep.cs" />
-    <Compile Include="Helpers\OperationWithExponentialBackoff.cs" />
-    <Compile Include="Helpers\ServiceMessageEscapeHelper.cs" />
-    <Compile Include="Helpers\ThreadSleep.cs" />
-    <Compile Include="IncrementStrategyFinder.cs" />
-    <Compile Include="LoggerWrapper.cs" />
-    <Compile Include="MergeMessage.cs" />
-    <Compile Include="OutputVariables\VersionVariables.cs" />
-    <Compile Include="SemanticVersionExtensions.cs" />
-    <Compile Include="SemanticVersionFormatValues.cs" />
-    <Compile Include="VerbosityLevel.cs" />
-    <Compile Include="VersionAssemblyInfoResources\AssemblyInfoFileUpdater.cs" />
-    <Compile Include="TemplateManager.cs" />
-    <Compile Include="VersionCalculation\MainlineVersionCalculator.cs" />
-    <Compile Include="VersionFilters\MinDateVersionFilter.cs" />
-    <Compile Include="VersionFilters\IVersionFilter.cs" />
-    <Compile Include="VersionFilters\ShaVersionFilter.cs" />
-    <Compile Include="StringFormatWith.cs" />
-    <Compile Include="VersionCalculation\BaseVersionCalculator.cs" />
-    <Compile Include="VersionCalculation\BaseVersionCalculators\BaseVersion.cs" />
-    <Compile Include="VersionCalculation\BaseVersionCalculators\ConfigNextVersionBaseVersionStrategy.cs" />
-    <Compile Include="VersionCalculation\BaseVersionCalculators\TaggedCommitVersionStrategy.cs" />
-    <Compile Include="VersionCalculation\BaseVersionCalculators\MergeMessageBaseVersionStrategy.cs" />
-    <Compile Include="VersionCalculation\BaseVersionCalculators\VersionInBranchNameBaseVersionStrategy.cs" />
-    <Compile Include="VersionCalculation\BaseVersionStrategy.cs" />
-    <Compile Include="VersionCalculation\DevelopVersionStrategy.cs" />
-    <Compile Include="VersionCalculation\FallbackBaseVersionStrategy.cs" />
-    <Compile Include="VersionCalculation\IBaseVersionCalculator.cs" />
-    <Compile Include="VersionCalculation\IMetaDataCalculator.cs" />
-    <Compile Include="VersionCalculation\MetaDataCalculator.cs" />
-    <Compile Include="VersionCalculation\NextVersionCalculator.cs" />
-    <Compile Include="VersioningModes\ContinuousDeliveryMode.cs" />
-    <Compile Include="VersioningModes\ContinuousDeploymentMode.cs" />
-    <Compile Include="VersioningModes\VersioningMode.cs" />
-    <Compile Include="VersioningModes\VersioningModeBase.cs" />
-    <Compile Include="VersioningModes\VersioningModeExtension.cs" />
-    <Compile Include="Extensions\ExtensionMethods.cs" />
-    <Compile Include="GitVersionContext.cs" />
-    <Compile Include="GitVersionFinder.cs" />
-    <Compile Include="Helpers\DeleteHelper.cs" />
-    <Compile Include="LambdaEqualityHelper.cs" />
-    <Compile Include="LibGitExtensions.cs" />
-    <Compile Include="Logger.cs" />
-    <Compile Include="OutputFormatters\BuildOutputFormatter.cs" />
-    <Compile Include="OutputFormatters\JsonOutputFormatter.cs" />
-    <Compile Include="OutputType.cs" />
-    <Compile Include="OutputVariables\VariableProvider.cs" />
-    <Compile Include="AssemblyInfo.cs" />
-    <Compile Include="SearchPath.cs" />
-    <Compile Include="SemanticVersion.cs" />
-    <Compile Include="SemanticVersionBuildMetaData.cs" />
-    <Compile Include="SemanticVersionPreReleaseTag.cs" />
-    <Compile Include="BuildServers\TravisCI.cs" />
->>>>>>> 6d90d266
   </ItemGroup>
 
   <ItemGroup>
@@ -246,14 +127,11 @@
     <None Include="FodyWeavers.xml">
       <SubType>Designer</SubType>
     </None>
-<<<<<<< HEAD
     <EmbeddedResource Include="VersionAssemblyInfoResources\VersionAssemblyInfo.vb" />
     <EmbeddedResource Include="VersionAssemblyInfoResources\VersionAssemblyInfo.fs" />
   </ItemGroup>
 
   <ItemGroup>
-=======
->>>>>>> 6d90d266
     <None Include="app.config" />
     <None Include="NugetAssets\GitVersion.nuspec">
       <SubType>Designer</SubType>
