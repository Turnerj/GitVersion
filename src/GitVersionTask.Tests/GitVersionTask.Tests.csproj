--- conflicted
+++ resolved
@@ -41,14 +41,13 @@
     <DebugSymbols>true</DebugSymbols>
   </PropertyGroup>
   <ItemGroup>
-<<<<<<< HEAD
     <PackageReference Include="ApprovalTests" Version="3.0.11"></PackageReference>
     <PackageReference Include="ApprovalUtilities" Version="3.0.11"></PackageReference>    
     <PackageReference Include="FluentDateTime" Version="1.13.0"></PackageReference>
     <PackageReference Include="GitTools.Core" Version="1.3.0"></PackageReference>
     <PackageReference Include="JetBrains.Annotations" Version="10.4.0"></PackageReference>
     <PackageReference Include="Fody" Version="2.0.8"></PackageReference>
-    <PackageReference Include=" ModuleInit.Fody" Version="1.6.0"></PackageReference>   
+    <PackageReference Include="ModuleInit.Fody" Version="1.6.0"></PackageReference>   
     <PackageReference Include="Microsoft.CodeAnalysis.Common" Version="1.3.2"></PackageReference>
     <PackageReference Include="Microsoft.CodeAnalysis.CSharp" Version="1.3.2"></PackageReference>
     <PackageReference Include="Microsoft.CodeAnalysis.VisualBasic" Version="1.3.2"></PackageReference>
@@ -68,68 +67,18 @@
     <Reference Include="System.ComponentModel.Composition" />
     <Reference Include="System.Core" />
     <Reference Include="System.Runtime.Serialization" />
-=======
-    <Reference Include="FluentDateTime, Version=1.13.0.0, Culture=neutral, PublicKeyToken=6ccbc613702e6c71, processorArchitecture=MSIL">
-      <HintPath>..\packages\FluentDateTime.1.13.0\lib\NET35\FluentDateTime.dll</HintPath>
-      <Private>True</Private>
-    </Reference>
-    <Reference Include="GitTools.Core, Version=1.2.1.0, Culture=neutral, processorArchitecture=MSIL">
-      <HintPath>..\packages\GitTools.Core.1.2.1-beta0001\lib\net45\GitTools.Core.dll</HintPath>
-      <Private>True</Private>
-    </Reference>
-    <Reference Include="LibGit2Sharp, Version=0.23.0.0, Culture=neutral, PublicKeyToken=7cbde695407f0333, processorArchitecture=MSIL">
-      <HintPath>..\packages\LibGit2Sharp.0.23.0-pre20160922233542\lib\net40\LibGit2Sharp.dll</HintPath>
-      <Private>True</Private>
-    </Reference>
-    <Reference Include="Microsoft.Build.Framework" />
-    <Reference Include="Microsoft.Build.Utilities.v4.0" />
-    <Reference Include="Microsoft.CSharp" />
-    <Reference Include="NSubstitute, Version=1.10.0.0, Culture=neutral, PublicKeyToken=92dd2e9066daa5ca, processorArchitecture=MSIL">
-      <HintPath>..\packages\NSubstitute.1.10.0.0\lib\net45\NSubstitute.dll</HintPath>
-      <Private>True</Private>
-    </Reference>
-    <Reference Include="nunit.framework, Version=3.6.0.0, Culture=neutral, PublicKeyToken=2638cd05610744eb, processorArchitecture=MSIL">
-      <HintPath>..\packages\NUnit.3.6.0\lib\net45\nunit.framework.dll</HintPath>
-      <Private>True</Private>
-    </Reference>
-    <Reference Include="Shouldly, Version=2.7.0.0, Culture=neutral, PublicKeyToken=6042cbcb05cbc941, processorArchitecture=MSIL">
-      <HintPath>..\packages\Shouldly.2.7.0\lib\net40\Shouldly.dll</HintPath>
-      <Private>True</Private>
-    </Reference>
-    <Reference Include="System" />
-    <Reference Include="System.ComponentModel.Composition" />
-    <Reference Include="System.Core" />
->>>>>>> 6d90d266
     <Reference Include="System.Xml.Linq" />
     <Reference Include="System.Data.DataSetExtensions" />
     <Reference Include="System.Data" />
     <Reference Include="System.Xml" />
   </ItemGroup>
-<<<<<<< HEAD
 
-=======
-  <ItemGroup>
-    <Compile Include="AssemblyLocation.cs" />
-    <Compile Include="GitVersionTaskDirectoryTests.cs" />
-    <Compile Include="InvalidFileCheckerTests.cs" />
-    <Compile Include="Mocks\MockBuildEngine.cs" />
-    <Compile Include="GetVersionTaskTests.cs" />
-    <Compile Include="Helpers\IPostTestDirectoryRemover.cs" />
-    <Compile Include="Helpers\Scrubbers.cs" />
-    <Compile Include="Helpers\SelfCleaningDirectory.cs" />
-    <Compile Include="Mocks\MockTaskItem.cs" />
-    <Compile Include="ModuleInitializer.cs" />
-  </ItemGroup>
->>>>>>> 6d90d266
   <ItemGroup>
     <None Include="app.config" />
   </ItemGroup>
   <ItemGroup>
-<<<<<<< HEAD
     <Content Include="Approved\**\*.txt" />
     <None Remove="packages.config" />
-=======
->>>>>>> 6d90d266
     <None Include="FodyWeavers.xml" />
   </ItemGroup>
   <ItemGroup>
@@ -141,16 +90,10 @@
     </ProjectReference>
   </ItemGroup>
   <ItemGroup>
-<<<<<<< HEAD
     <Service Include="{82a7f48d-3b50-4b1e-b82e-3ada8210c358}" />
   </ItemGroup>
   
 
-=======
-    <Service Include="{82A7F48D-3B50-4B1E-B82E-3ADA8210C358}" />
-  </ItemGroup>
-  <Import Project="$(MSBuildToolsPath)\Microsoft.CSharp.targets" />
->>>>>>> 6d90d266
   <PropertyGroup>
     <PostBuildEvent>
     </PostBuildEvent>
