<<<<<<< HEAD
# There are 5 variants of docker image :

- based on **microsoft/dotnet-framework:4.7.2-runtime** - Windows Full FX
- based on **microsoft/dotnet:2.1-runtime** - Windows dotnet core
- based on **microsoft/dotnet-framework:4.7.2-runtime** - linux Full FX - on mono
- based on **microsoft/dotnet:2.1-runtime** - linux dotnet core
- based on **cenots:7** - linux dotnet core
=======
# There are 4 variants of docker image

- based on **microsoft/dotnet-framework:4.7.2-runtime** - Windows Full FX
- based on **microsoft/dotnet:2.1-runtime** - Windows dotnet core
- based on **mono:5.18** - Linux Full FX - on mono
- based on **microsoft/dotnet:2.1-runtime** - Linux dotnet core
>>>>>>> 9d1aaea7

To run on windows container run this
`docker run --rm -v "$(pwd):c:/repo" gittools/gitversion:latest-windows-net472 c:/repo`

`docker run --rm -v "$(pwd):c:/repo" gittools/gitversion:latest-windows-netcoreapp2.1 c:/repo`

To run on linux container run this
`docker run --rm -v "$(pwd):/repo" gittools/gitversion:latest-linux-net472 /repo`

<<<<<<< HEAD
`docker run --rm -v "$(pwd):/repo" gittools/gitversion-dotnetcore:linux-4.0.0 /repo`
=======
`docker run --rm -v "$(pwd):/repo" gittools/gitversion:latest-linux-netcoreapp2.1 /repo`
>>>>>>> 9d1aaea7
<|MERGE_RESOLUTION|>--- conflicted
+++ resolved
@@ -1,19 +1,10 @@
-<<<<<<< HEAD
-# There are 5 variants of docker image :
-
-- based on **microsoft/dotnet-framework:4.7.2-runtime** - Windows Full FX
-- based on **microsoft/dotnet:2.1-runtime** - Windows dotnet core
-- based on **microsoft/dotnet-framework:4.7.2-runtime** - linux Full FX - on mono
-- based on **microsoft/dotnet:2.1-runtime** - linux dotnet core
-- based on **cenots:7** - linux dotnet core
-=======
 # There are 4 variants of docker image
 
 - based on **microsoft/dotnet-framework:4.7.2-runtime** - Windows Full FX
 - based on **microsoft/dotnet:2.1-runtime** - Windows dotnet core
 - based on **mono:5.18** - Linux Full FX - on mono
 - based on **microsoft/dotnet:2.1-runtime** - Linux dotnet core
->>>>>>> 9d1aaea7
+- based on **cenots:7** - linux dotnet core
 
 To run on windows container run this
 `docker run --rm -v "$(pwd):c:/repo" gittools/gitversion:latest-windows-net472 c:/repo`
@@ -23,8 +14,4 @@
 To run on linux container run this
 `docker run --rm -v "$(pwd):/repo" gittools/gitversion:latest-linux-net472 /repo`
 
-<<<<<<< HEAD
-`docker run --rm -v "$(pwd):/repo" gittools/gitversion-dotnetcore:linux-4.0.0 /repo`
-=======
-`docker run --rm -v "$(pwd):/repo" gittools/gitversion:latest-linux-netcoreapp2.1 /repo`
->>>>>>> 9d1aaea7
+`docker run --rm -v "$(pwd):/repo" gittools/gitversion:latest-linux-netcoreapp2.1 /repo`