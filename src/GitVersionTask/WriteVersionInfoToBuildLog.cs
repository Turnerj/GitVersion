--- conflicted
+++ resolved
@@ -2,11 +2,7 @@
 {
     using System;
     using System.Collections.Generic;
-<<<<<<< HEAD
     using System.ComponentModel;
-    using Logger = GitVersion.Logger;
-=======
->>>>>>> d6289bab
 
     using GitVersion;
 
